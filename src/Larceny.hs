--- conflicted
+++ resolved
@@ -139,19 +139,10 @@
 processApply m l atr kids = do
   let tplName = fromMaybe
                 (error "No template name given.")
-<<<<<<< HEAD
                 (M.lookup "template" atr)
-  let tplToApply =
-        case M.lookup tplName l of
-          Just tpl -> tpl
-          Nothing  -> error $ T.unpack
-                      ("Template \"" <> tplName <> "\" not found")
-=======
-                (lookup "template" atr)
   let tplToApply = case M.lookup [tplName] l of
                      Nothing -> error $ "Couldn't find " <> T.unpack tplName <> " in " <> show (M.keys l)
                      Just tpl -> tpl
->>>>>>> f6ff2249
   contentTpl <- runTemplate (mk kids) m l
   let contentSub = fills [("apply-content",
                         text contentTpl)]
