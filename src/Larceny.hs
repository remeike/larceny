{-# LANGUAGE GeneralizedNewtypeDeriving #-}
{-# LANGUAGE OverloadedStrings          #-}

module Larceny where

import           Control.Monad       (filterM)
import           Control.Monad.State (StateT, evalStateT)
import           Data.Hashable       (Hashable)
import qualified Data.HashSet        as HS
import           Data.Map            (Map)
import qualified Data.Map            as M
import           Data.Maybe          (fromMaybe, mapMaybe)
import           Data.Monoid         ((<>))
import qualified Data.Set            as S
import           Data.Text           (Text)
import qualified Data.Text           as T
import qualified Data.Text.Lazy      as LT
import qualified Data.Text.Lazy.IO   as LT
import           System.Directory    (doesDirectoryExist, listDirectory)
import           System.FilePath     (dropExtension, takeExtension)
import qualified Text.HTML.DOM       as D
import qualified Text.XML            as X

newtype Blank = Blank Text deriving (Eq, Show, Ord, Hashable)
type AttrArgs = Map Text Text
type Fill s = AttrArgs -> (Path, Template s) -> Library s -> StateT s IO Text
type Substitutions s = Map Blank (Fill s)
type Path = [Text]
newtype Template s = Template { runTemplate :: Path -> Substitutions s -> Library s -> StateT s IO Text }
type Library s = Map Path (Template s)

render :: Library s -> s -> Path -> IO (Maybe Text)
render l = renderWith l mempty

renderWith :: Library s -> Substitutions s -> s -> Path -> IO (Maybe Text)
renderWith l sub s p = case M.lookup p l of
                         Nothing -> return Nothing
                         Just (Template run) -> Just <$> evalStateT (run p sub l) s

loadTemplates :: FilePath -> IO (Library s)
loadTemplates path =
  do tpls <- getAllTemplates path
     M.fromList <$> mapM (\file -> do content <- LT.readFile (path <> "/" <> file)
                                      return (mkPath file, parse content))
                         tpls
  where mkPath p = T.splitOn "/" $ T.pack $ dropExtension p

getAllTemplates :: FilePath -> IO [FilePath]
getAllTemplates path =
  do cs <- listDirectory path
     let tpls = filter ((== ".tpl") . takeExtension) cs
     dirs <- filterM (doesDirectoryExist . (\d -> path <> "/" <> d)) cs
     rs <- mapM (\dir -> do r <- getAllTemplates (path <> "/" <> dir)
                            return $ map (\p -> dir <> "/" <> p) r) dirs
     return $ tpls ++ concat rs

need :: Map Blank (Fill s) -> [Blank] -> Text -> Text
need m keys rest =
  let d = S.difference (S.fromList keys) (M.keysSet m)
  in if S.null d then rest  else error $ "Missing keys: " <> show d

add :: Substitutions s -> Template s -> Template s
add mouter tpl =
  Template (\pth minner l -> runTemplate tpl pth (minner `M.union` mouter) l)

text :: Text -> Fill s
text t = \_m _t _l -> return t

useAttrs :: (AttrArgs -> Text -> StateT s IO Text) -> Fill s
useAttrs f = \atrs (pth, tpl) lib ->
  do childText <- runTemplate tpl pth mempty lib
     f atrs childText

class FromAttr a where
  readAttr :: Text -> AttrArgs -> a

instance FromAttr Text where
  readAttr attrName attrs = attrs M.! attrName
instance FromAttr Int where
  readAttr attrName attrs = read $ T.unpack (attrs M.! attrName)

a :: FromAttr a => Text -> (a -> b) -> AttrArgs -> b
a attrName k attrs = k (readAttr attrName attrs)

(%) :: (a -> AttrArgs -> b) -> (b -> AttrArgs -> c) ->  a -> AttrArgs -> c
(%) f1 f2 fun attrs = f2 (f1 fun attrs) attrs

mapFills :: (a -> Substitutions s) -> [a] -> Fill s
mapFills f xs = \_m (pth, tpl) lib ->
    T.concat <$>  mapM (\n -> runTemplate tpl pth (f n) lib) xs

fills :: [(Text, Fill s)] -> Substitutions s
fills = M.fromList . map (\(x,y) -> (Blank x, y))

fill :: Substitutions s -> Fill s
fill m = \_m (pth, Template tpl) l -> tpl pth m l

plainNodes :: HS.HashSet Text
plainNodes = HS.fromList ["html","body","base","head","link","meta","style","title","address","article","aside","footer","header","h1","h2","h3","h4","h5","h6","nav","dd","div","dl","dt","figcaption","figure","hr","li","main","ol","p","pre","ul","a","abbr","b","bdi","bdo","br","cite","code","data","dfn","em","i","kbd","mark","q","rp","rt","rtc","ruby","s","samp","small","span","strong","sub","sup","time","u","var","wbr","area","img", "audio","map","track","video","embed","object","param","source","canvas","noscript","script","del","ins","caption","col","colgroup","table","tbody","td","tfoot","th","thead","tr","button","datalist","fieldset","form","input","label","legend","meter","optgroup","option","output","progress","select","textarea","details","dialog","menu","menuitem","summary","element","shadow","template","command","keygen","nextid","noembed","xmp"]

parse :: LT.Text -> Template s
parse t =
  let (X.Document _ (X.Element _ _ nodes) _) = D.parseLT ("<div>" <> t <> "</div>")
  in mk nodes

mk :: [X.Node] -> Template s
mk nodes = let unbound = findUnbound nodes
           in Template $ \pth m l ->
                need m (map Blank unbound) <$>
                (T.concat <$> process pth m l unbound nodes)

fillIn :: Text -> Substitutions s -> Fill s
fillIn tn m = m M.! Blank tn

<<<<<<< HEAD
process :: Path -> Substitutions s -> Library s -> [Text] -> [X.Node] -> StateT s IO [Text]
process _ _ _ _ [] = return []
process pth m l unbound (n:ns) = do
=======
process :: BlankFills -> Library -> [Text] -> [X.Node] -> IO [Text]
process _ _ _ [] = return []
process m l unbound (X.Element "bind" [("tag", tn)] kids:ns) =
  let newFills = fills [(tn, \_a _t _l -> runTemplate (mk kids) m l)] in
  process (newFills `M.union` m) l unbound ns
process m l unbound (n:ns)= do
>>>>>>> 347c266b
  processedNode <-
    case n of
      X.NodeElement (X.Element "apply" atr kids) -> processApply pth m l atr kids
      X.NodeElement (X.Element tn atr kids) | HS.member (X.nameLocalName tn) plainNodes
                                 -> processPlain pth m l unbound tn atr kids
      X.NodeElement (X.Element tn atr kids)     -> processFancy pth m l tn atr kids
      X.NodeContent t               -> return [t]
      X.NodeComment c                -> return ["<!--" <> c <> "-->"]
      X.NodeInstruction _       -> return []
  restOfNodes <- process pth m l unbound ns
  return $ processedNode ++ restOfNodes

-- Add the open tag and attributes, process the children, then close
-- the tag.
processPlain :: Path -> Substitutions s -> Library s -> [Text] ->
                 X.Name -> Map X.Name Text -> [X.Node] -> StateT s IO [Text]
processPlain pth m l unbound tn atr kids = do
  atrs <- attrsToText atr
  processed <- process pth m l unbound kids
  let tagName = X.nameLocalName tn
  return $ ["<" <> tagName <> atrs <> ">"]
           ++ processed
           ++ ["</" <> tagName <> ">"]
  where attrsToText attrs = T.concat <$> mapM attrToText (M.toList attrs)
        attrToText (k,v) =
          let name = X.nameLocalName k in
          case mUnboundAttr (k,v) of
            Just hole -> do filledIn <- fillIn hole m mempty ([], mk []) l
                            return $ " " <> name <> "=\"" <> filledIn  <> "\""
            Nothing   -> return $ " " <> name <> "=\"" <> v <> "\""

-- Look up the Fill for the hole.  Apply the Fill to a map of
-- attributes, a Template made from the child nodes (adding in the
-- outer substitution) and the library.
processFancy :: Path -> Substitutions s -> Library s ->
                X.Name -> Map X.Name Text -> [X.Node] -> StateT s IO [Text]
processFancy pth m l tn atr kids =
  let tagName = X.nameLocalName tn in
  sequence [ fillIn tagName m (M.mapKeys X.nameLocalName atr) (pth, add m (mk kids)) l]

-- Look up the template that's supposed to be applied in the library,
-- create a substitution for the content hole using the child elements
-- of the apply tag, then run the template with that substitution
-- combined with outer substitution and the library. Phew.
processApply :: Path -> Substitutions s -> Library s ->
                 Map X.Name Text -> [X.Node] -> StateT s IO [Text]
processApply pth m l atr kids = do
  let tplPath = T.splitOn "/" $ fromMaybe (error "No template name given.")
                                          (M.lookup "template" atr)
  let (absolutePath, tplToApply) = case findTemplate (init pth) tplPath of
                                    (_, Nothing) -> error $ "Couldn't find " <> show tplPath <> " in " <> show (M.keys l)
                                    (targetPath, Just tpl) -> (targetPath, tpl)
  contentTpl <- runTemplate (mk kids) pth m l
  let contentSub = fills [("apply-content",
                        text contentTpl)]
  sequence [ runTemplate tplToApply absolutePath (contentSub `M.union` m) l ]
  where findTemplate [] targetPath = (targetPath, M.lookup targetPath l)
        findTemplate pth' targetPath =
          case M.lookup (pth' ++ targetPath) l of
            Just tpl -> (pth' ++ targetPath, Just tpl)
            Nothing -> findTemplate (init pth') targetPath

findUnbound :: [X.Node] -> [Text]
findUnbound [] = []
<<<<<<< HEAD
findUnbound (X.NodeElement (X.Element tn atr kids):ns) =
     let tagName = X.nameLocalName tn in
     if tn == "apply" || HS.member tagName plainNodes
=======
findUnbound (X.Element tn atr kids:ns) =
     if tn == "apply" || tn == "bind" || HS.member tn plainNodes
>>>>>>> 347c266b
     then findUnboundAttrs atr ++ findUnbound kids
     else tagName : findUnboundAttrs atr
   ++ findUnbound ns
findUnbound (_:ns) = findUnbound ns

findUnboundAttrs :: Map X.Name Text -> [Text]
findUnboundAttrs atrs = mapMaybe mUnboundAttr (M.toList atrs)

mUnboundAttr :: (X.Name, Text) -> Maybe Text
mUnboundAttr (_, value) = do
  endVal <- T.stripPrefix "${" value
  T.stripSuffix "}" endVal


{-# ANN module ("HLint: ignore Redundant lambda" :: String) #-}
{-# ANN module ("HLint: ignore Use first" :: String) #-}<|MERGE_RESOLUTION|>--- conflicted
+++ resolved
@@ -112,18 +112,13 @@
 fillIn :: Text -> Substitutions s -> Fill s
 fillIn tn m = m M.! Blank tn
 
-<<<<<<< HEAD
 process :: Path -> Substitutions s -> Library s -> [Text] -> [X.Node] -> StateT s IO [Text]
 process _ _ _ _ [] = return []
+process pth m l unbound (X.NodeElement (X.Element "bind" atr kids):ns) =
+  let tagName = atr M.! "tag"
+      newFills = fills [(tagName, \_a _t _l -> runTemplate (mk kids) pth m l)] in
+  process pth (newFills `M.union` m) l unbound ns
 process pth m l unbound (n:ns) = do
-=======
-process :: BlankFills -> Library -> [Text] -> [X.Node] -> IO [Text]
-process _ _ _ [] = return []
-process m l unbound (X.Element "bind" [("tag", tn)] kids:ns) =
-  let newFills = fills [(tn, \_a _t _l -> runTemplate (mk kids) m l)] in
-  process (newFills `M.union` m) l unbound ns
-process m l unbound (n:ns)= do
->>>>>>> 347c266b
   processedNode <-
     case n of
       X.NodeElement (X.Element "apply" atr kids) -> processApply pth m l atr kids
@@ -188,16 +183,11 @@
 
 findUnbound :: [X.Node] -> [Text]
 findUnbound [] = []
-<<<<<<< HEAD
-findUnbound (X.NodeElement (X.Element tn atr kids):ns) =
-     let tagName = X.nameLocalName tn in
-     if tn == "apply" || HS.member tagName plainNodes
-=======
-findUnbound (X.Element tn atr kids:ns) =
+findUnbound (X.NodeElement (X.Element name atr kids):ns) =
+     let tn = X.nameLocalName name in
      if tn == "apply" || tn == "bind" || HS.member tn plainNodes
->>>>>>> 347c266b
      then findUnboundAttrs atr ++ findUnbound kids
-     else tagName : findUnboundAttrs atr
+     else tn : findUnboundAttrs atr
    ++ findUnbound ns
 findUnbound (_:ns) = findUnbound ns
 
