--- conflicted
+++ resolved
@@ -69,28 +69,8 @@
 fill :: BlankFills -> Fill
 fill m = \_m (Template tpl) l -> tpl m l
 
-<<<<<<< HEAD
 plainNodes :: HS.HashSet Text
 plainNodes = HS.fromList ["html","body","base","head","link","meta","style","title","address","article","aside","footer","header","h1","h2","h3","h4","h5","h6","nav","dd","div","dl","dt","figcaption","figure","hr","li","main","ol","p","pre","ul","a","abbr","b","bdi","bdo","br","cite","code","data","dfn","em","i","kbd","mark","q","rp","rt","rtc","ruby","s","samp","small","span","strong","sub","sup","time","u","var","wbr","area","img", "audio","map","track","video","embed","object","param","source","canvas","noscript","script","del","ins","caption","col","colgroup","table","tbody","td","tfoot","th","thead","tr","button","datalist","fieldset","form","input","label","legend","meter","optgroup","option","output","progress","select","textarea","details","dialog","menu","menuitem","summary","element","shadow","template","command","keygen","nextid","noembed","xmp"]
-=======
-plainNodes :: [Text]
-plainNodes = ["!DOCTYPE", "a", "abbr", "address", "area", "article", "aside",
-              "audio", "b", "base", "bdi", "bdo", "blockquote", "body", "br",
-              "button", "canvas", "caption", "cite", "code", "col",
-              "colgroup", "command", "datalist", "dd", "del", "details",
-              "dfn", "div", "dl", "dt", "em", "embed", "fieldset",
-              "figcaption", "figure", "footer", "form", "h1", "h2", "h3",
-              "h4", "h5", "h6", "head", "header", "hgroup", "hr", "html", "i",
-              "iframe", "img", "input", "ins", "kbd", "keygen", "label",
-              "legend", "li", "link", "map", "mark", "menu", "meta", "meter",
-              "nav", "noscript", "object", "ol", "optgroup", "option",
-              "output", "p", "param", "pre", "progress", "q", "rp", "rt",
-              "ruby", "s", "samp", "script", "section", "select", "small",
-              "source", "span", "strong", "style", "sub", "summary", "sup",
-              "table", "tbody", "td", "textarea", "tfoot", "th", "thead",
-              "time", "title", "tr", "track", "u", "ul", "var", "video",
-              "wbr"]
->>>>>>> 0572671f
 
 parse :: Text -> Template
 parse t =
