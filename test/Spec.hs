--- conflicted
+++ resolved
@@ -47,40 +47,27 @@
 
 shouldRender :: ([Text], Text, Substitutions (), Library ()) -> Text -> Expectation
 shouldRender (pth, t', s, l) output = do
-<<<<<<< HEAD
-  rendered <- evalStateT (runTemplate (parse (LT.fromStrict t')) pth (defaultRenderContext l s)) ()
-=======
   rendered <- evalStateT (runTemplate (parse (LT.fromStrict t')) pth s l) ()
->>>>>>> a104ddc1
   removeWhitespace rendered `shouldBe` removeWhitespace output
 
 shouldRenderDef :: (Text, Substitutions (), Library ()) -> Text -> Expectation
 shouldRenderDef (t', s, l) output = do
-<<<<<<< HEAD
-    rendered <- evalStateT (runTemplate (parse (LT.fromStrict t')) ["default"] (defaultRenderContext l s)) ()
-    removeWhitespace rendered `shouldBe` removeWhitespace output
-
-shouldRenderCustom :: (Text, RenderContext ()) -> Text -> Expectation
-shouldRenderCustom (t', rc) output = do
-    rendered <- evalStateT (runTemplate (parse (LT.fromStrict t')) ["default"] rc) ()
-=======
     rendered <- evalStateT (runTemplate (parse (LT.fromStrict t')) ["default"] s l) ()
     removeWhitespace rendered `shouldBe` removeWhitespace output
 
 shouldRenderCustom :: (Text, Substitutions (), Library (), Overrides) -> Text -> Expectation
 shouldRenderCustom (t', s, l, o) output = do
     rendered <- evalStateT (runTemplate (parseWithOverrides o (LT.fromStrict t')) ["default"] s l) ()
->>>>>>> a104ddc1
     removeWhitespace rendered `shouldBe` removeWhitespace output
 
 shouldRenderContaining :: ([Text], Text, Substitutions (), Library ()) -> Text -> Expectation
 shouldRenderContaining (pth, t, s, l) excerpt = do
-  rendered <- evalStateT (runTemplate (parse (LT.fromStrict t)) pth (defaultRenderContext l s)) ()
+  rendered <- evalStateT (runTemplate (parse (LT.fromStrict t)) pth s l) ()
   (excerpt `T.isInfixOf` rendered) `shouldBe` True
 
 shouldErrorDef :: (Text, Substitutions (), Library ()) -> String -> Expectation
 shouldErrorDef (t', s, l) output = do
-    renderAttempt <- evalStateT (runTemplate (parse (LT.fromStrict t')) ["default"] (defaultRenderContext l s )) ()
+    renderAttempt <- evalStateT (runTemplate (parse (LT.fromStrict t')) ["default"] s l) ()
     (evaluate . force) renderAttempt `shouldThrow` (errorCall output)
 
 spec :: IO ()
@@ -139,11 +126,6 @@
           mempty,
           M.fromList [(["default", "x"], parse "hello")
                      ,(["foo", "bar", "baz"], parse "<apply-content/>")]) `shouldRender` "hello"
-<<<<<<< HEAD
-    it "should allow overriden Html tags" $ do
-      ("<html><div></div></html>",
-       RenderContext mempty (Overrides mempty (HS.fromList ["div"])) (fills [("div", text "notadivatall")])) `shouldRenderCustom` "<html>not a div at all</html>"
-=======
 
   describe "overriding HTML tags" $ do
     it "should allow overriden Html tags" $ do
@@ -163,7 +145,6 @@
        mempty,
        Overrides (HS.fromList ["blink"]) mempty) `shouldRenderCustom` "<html><blink>retro!!</blink></html>"
 
->>>>>>> a104ddc1
   describe "bind" $ do
     it "should let you bind tags to fills within templates" $ do
       ("<bind tag=\"sport\">Roller derby</bind><sport />",
@@ -276,7 +257,8 @@
        `shouldReturn` Just "12"
 
 descFill :: Fill ()
-descFill = useAttrs $ (a"length" % a"ending") descFunc
+descFill =
+  useAttrs $ (a"length" % a"ending") descFunc
 
 descFunc :: Int -> Maybe Text -> Fill ()
 descFunc n e = Fill $
