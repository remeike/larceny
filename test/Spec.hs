--- conflicted
+++ resolved
@@ -417,11 +417,8 @@
 
     fallbackTests
     attrTests
-<<<<<<< HEAD
     doctypeTests
-=======
     namespaceTests
->>>>>>> d9cc0838
   statefulTests
 
 namespaceTests :: SpecWith LarcenyHspecState
